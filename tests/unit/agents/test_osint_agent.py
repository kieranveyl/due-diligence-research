--- conflicted
+++ resolved
@@ -2,6 +2,7 @@
 Test cases for the OSINT Agent
 """
 
+import asyncio
 import pytest
 from src.agents.task_agents.osint import OSINTAgent
 from src.state.definitions import ResearchTask
@@ -11,57 +12,30 @@
 async def test_osint_agent():
     """Test the OSINT Agent initialization and tool setup"""
 
+    print("🕵️ Testing OSINT Agent...")
+    print()
+
     # Test 1: Agent initialization
-<<<<<<< HEAD
-    agent = OSINTAgent()
-    assert agent is not None
-    assert agent.model_name is not None
-    assert len(agent.tools) > 0
-
-    # Test 2: Agent creation (LangGraph)
-    langgraph_agent = agent.create_agent()
-    assert langgraph_agent is not None
-
-    # Test 3: Mock task execution
-    task = ResearchTask(
-        description="OSINT investigation of Tesla Inc including social media presence, digital footprint, and reputation analysis",
-        assigned_agent="osint",
-        output_schema={
-            "digital_presence": "str",
-            "social_media_profiles": "list",
-            "reputation_assessment": "str",
-            "security_findings": "list",
-            "threat_indicators": "str"
-        }
-    )
-
-    # Execute the task
-    result = await agent.execute_task(task, context="Due diligence OSINT investigation")
-    
-    assert result is not None
-    assert "task_id" in result
-    assert "results" in result
-    assert "citations" in result
-    assert "confidence" in result
-=======
     try:
         agent = OSINTAgent()
-        print("✅ OSINT Agent initialized successfully")
+        print("✅ OSINT agent initialized successfully")
         print(f"   Model: {agent.model_name}")
         print(f"   Tools available: {len(agent.tools)}")
-        for i, tool in enumerate(agent.tools):
-            print(f"   {i+1}. {tool.name}: {tool.description}")
+        print(f"   Tool names: {[tool.name for tool in agent.tools]}")
     except Exception as e:
-        print(f"❌ Failed to initialize OSINT Agent: {e}")
+        print(f"❌ Failed to initialize OSINT agent: {e}")
         return
 
     print()
 
-    # Test 2: Settings validation
-    print("🔑 API Key Status:")
-    print(f"   OpenAI: {'✅' if settings.has_openai_key else '❌'}")
-    print(f"   Exa: {'✅' if settings.has_exa_key else '❌'}")
-    print(f"   Tavily: {'✅' if settings.has_tavily_key else '❌'}")
+    # Test 2: Tool availability check
+    if hasattr(agent, 'tools') and agent.tools:
+        print("🛠️ OSINT agent tools:")
+        for i, tool in enumerate(agent.tools, 1):
+            print(f"   {i}. {tool.name} - {tool.description[:100]}...")
+    else:
+        print("⚠️ No tools available (this is expected without API keys)")
+
     print()
 
     # Test 3: Agent creation (LangGraph)
@@ -77,30 +51,37 @@
 
     # Test 4: Mock task execution
     try:
-        # Create an OSINT investigation task
+        # Create an OSINT analysis task
         task = ResearchTask(
-            description="OSINT investigation of Tesla Inc including social media presence, digital footprint, and reputation analysis",
+            description="OSINT analysis of Tesla Inc including social media presence, digital footprint, and online reputation",
             assigned_agent="osint",
             output_schema={
-                "digital_presence": "str",
-                "social_media_profiles": "list",
-                "reputation_assessment": "str",
-                "security_findings": "list",
-                "threat_indicators": "str"
+                "social_media_presence": "str",
+                "digital_footprint": "str",
+                "online_reputation": "str",
+                "domain_analysis": "list",
+                "security_incidents": "str"
             }
         )
 
-        print("🔍 Testing OSINT task execution...")
+        print("🕵️ Testing OSINT task execution...")
         print(f"   Task: {task.description}")
 
         # Execute the task
-        result = await agent.execute_task(task, context="Due diligence OSINT investigation")
+        result = await agent.execute_task(task, context="Due diligence OSINT analysis")
 
         print("✅ OSINT task executed successfully")
         print(f"   Task ID: {result['task_id']}")
         print(f"   Confidence: {result['confidence']}")
         print(f"   Citations: {len(result['citations'])} sources")
         print(f"   Results keys: {list(result['results'].keys())}")
+
+        # Validate result structure for pytest
+        assert result is not None
+        assert "task_id" in result
+        assert "results" in result
+        assert "citations" in result
+        assert "confidence" in result
 
     except Exception as e:
         print(f"⚠️ OSINT task execution test failed (expected without API keys): {e}")
@@ -110,5 +91,4 @@
 
 
 if __name__ == "__main__":
-    asyncio.run(test_osint_agent())
->>>>>>> aa74a31a
+    asyncio.run(test_osint_agent())